--- conflicted
+++ resolved
@@ -115,14 +115,14 @@
     if device == "auto":
         device = "cuda" if torch.cuda.is_available() else "cpu"
 
-<<<<<<< HEAD
+
     logging.info(
         "Loading WhisperX model %s on %s (%s)", asr_model, device, compute_type
-=======
+
     logging.info("Loading WhisperX model %s on %s (%s)", asr_model, device, compute_type)
     model = whisperx.load_model(
         asr_model, device=device, compute_type=compute_type, cpu_threads=cpu_threads
->>>>>>> efb05336
+
     )
     try:
         model = whisperx.load_model(
